use std::sync::mpsc::{Sender, Receiver, channel};
use std::iter::Iterator;

use std::error::Error;
use error;
use frame::events::{
    ServerEvent as FrameServerEvent,
    SimpleServerEvent as FrameSimpleServerEvent,
    SchemaChange as FrameSchemaChange
};
use frame::parser::parse_frame;
use compression::Compression;
use transport::CDRSTransport;

/// Full Server Event which includes all details about occured change.
pub type ServerEvent = FrameServerEvent;

/// Simplified Server event. It should be used to represent an event
/// which consumer wants listen to.
pub type SimpleServerEvent = FrameSimpleServerEvent;

/// Reexport of `FrameSchemaChange`.
pub type SchemaChange = FrameSchemaChange;

/// Factory function which returns a `Listener` and related `EventStream.`
///
/// `Listener` provides only one function `start` to start listening. It
/// blocks a thread so should be moved into a separate one to no release
/// main thread.
///
/// `EventStream` is an iterator which returns new events once they come.
/// It is similar to `Receiver::iter`.
pub fn new_listener<X>(transport: X) -> (Listener<X>, EventStream) {
    let (tx, rx) = channel();
    let listener = Listener {
        transport: transport,
        tx: tx
    };
    let stream = EventStream { rx: rx };
    (listener, stream)
}

/// `Listener` provides only one function `start` to start listening. It
/// blocks a thread so should be moved into a separate one to no release
/// main thread.
<<<<<<< HEAD
pub struct Listener<X> {
    transport: X,
    tx: Sender<Frame>
=======
pub struct Listener {
    transport: Transport,
    tx: Sender<ServerEvent>
>>>>>>> fb806ce3
}

impl <X:CDRSTransport> Listener <X> {
    /// It starts a process of listening to new events. Locks a frame.
    pub fn start(&mut self, compressor: &Compression) -> error::Result<()> {
        loop {
            let event_opt = try!(parse_frame(&mut self.transport, compressor))
                .get_body()
                .into_server_event();

            let event = if event_opt.is_some() {
                event_opt.unwrap().event as ServerEvent
            } else {
                continue;
            };
            match self.tx.send(event) {
                Err(err) => return Err(error::Error::General(err.description().to_string())),
                _ => continue
            }
        }
    }
}

/// `EventStream` is an iterator which returns new events once they come.
/// It is similar to `Receiver::iter`.
pub struct EventStream {
    rx: Receiver<ServerEvent>
}

impl Iterator for EventStream {
    type Item = ServerEvent;

    fn next(&mut self) -> Option<Self::Item> {
        self.rx.recv().ok()
    }
}<|MERGE_RESOLUTION|>--- conflicted
+++ resolved
@@ -43,15 +43,10 @@
 /// `Listener` provides only one function `start` to start listening. It
 /// blocks a thread so should be moved into a separate one to no release
 /// main thread.
-<<<<<<< HEAD
+
 pub struct Listener<X> {
     transport: X,
-    tx: Sender<Frame>
-=======
-pub struct Listener {
-    transport: Transport,
     tx: Sender<ServerEvent>
->>>>>>> fb806ce3
 }
 
 impl <X:CDRSTransport> Listener <X> {
